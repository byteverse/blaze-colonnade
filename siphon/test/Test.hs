--- conflicted
+++ resolved
@@ -42,42 +42,6 @@
     ]
   ]
 
-<<<<<<< HEAD
-=======
-byteStringDecodeInt :: ByteString -> Either String Int
-byteStringDecodeInt b = do
-  (a,bsRem) <- maybe (Left "could not parse int") Right (BC8.readInt b)
-  if ByteString.null bsRem
-    then Right a
-    else Left "found extra characters after int"
-
-byteStringDecodeChar :: ByteString -> Either String Char
-byteStringDecodeChar b = case BC8.length b of
-  1 -> Right (BC8.head b)
-  0 -> Left "cannot decode Char from empty bytestring"
-  _ -> Left "cannot decode Char from multi-character bytestring"
-
-byteStringDecodeBool :: ByteString -> Either String Bool
-byteStringDecodeBool b
-  | b == BC8.pack "true" = Right True
-  | b == BC8.pack "false" = Right False
-  | otherwise = Left "must be true or false"
-
-byteStringEncodeChar :: Char -> ByteString
-byteStringEncodeChar = BC8.singleton
-
-byteStringEncodeInt :: Int -> ByteString
-byteStringEncodeInt = LByteString.toStrict
-                    . Builder.toLazyByteString
-                    . Builder.intDec
-
-byteStringEncodeBool :: Bool -> ByteString
-byteStringEncodeBool x = case x of
-  True -> BC8.pack "true"
-  False -> BC8.pack "false"
-
->>>>>>> c7d0fe4d
-
 decodingA :: Decoding Headless ByteString (Int,Char,Bool)
 decodingA = (,,)
   <$> Decoding.headless CDB.int
@@ -86,17 +50,10 @@
 
 encodingA :: Encoding Headless ByteString (Int,Char,Bool)
 encodingA = contramap tripleToPairs
-<<<<<<< HEAD
   $ divided (Encoding.headless CEB.int)
   $ divided (Encoding.headless CEB.char)
   $ divided (Encoding.headless CEB.bool)
   $ conquered 
-=======
-  $ divided (Encoding.headless byteStringEncodeInt)
-  $ divided (Encoding.headless byteStringEncodeChar)
-  $ divided (Encoding.headless byteStringEncodeBool)
-  $ conquered
->>>>>>> c7d0fe4d
 
 tripleToPairs :: (a,b,c) -> (a,(b,(c,())))
 tripleToPairs (a,b,c) = (a,(b,(c,())))
